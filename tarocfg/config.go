package tarocfg

import (
	"context"
	"encoding/hex"
	"fmt"
	"net"
	"os"
	"os/user"
	"path"
	"path/filepath"
	"strconv"
	"strings"
	"time"

	"github.com/btcsuite/btcd/btcutil"
	"github.com/btcsuite/btcd/chaincfg"
	"github.com/btcsuite/btclog"
	"github.com/jessevdk/go-flags"
	"github.com/lightninglabs/lndclient"
	"github.com/lightninglabs/taro"
	"github.com/lightninglabs/taro/tarodb"
	"github.com/lightningnetwork/lnd/build"
	"github.com/lightningnetwork/lnd/cert"
	"github.com/lightningnetwork/lnd/lncfg"
	"github.com/lightningnetwork/lnd/lnrpc"
	"github.com/lightningnetwork/lnd/lnrpc/verrpc"
	"github.com/lightningnetwork/lnd/signal"
	"github.com/lightningnetwork/lnd/tor"
	"google.golang.org/grpc"
	"google.golang.org/grpc/credentials"
)

const (
	defaultDataDirname      = "data"
	defaultTLSCertFilename  = "tls.cert"
	defaultTLSKeyFilename   = "tls.key"
	defaultAdminMacFilename = "admin.macaroon"
	defaultLogLevel         = "info"
	defaultLogDirname       = "logs"
	defaultLogFilename      = "taro.log"
	defaultRPCPort          = 10029
	defaultRESTPort         = 8089

	defaultMaxLogFiles    = 3
	defaultMaxLogFileSize = 10

	// DefaultAutogenValidity is the default validity of a self-signed
	// certificate. The value corresponds to 14 months
	// (14 months * 30 days * 24 hours).
	defaultTLSCertDuration = 14 * 30 * 24 * time.Hour

	defaultConfigFileName = "taro.conf"

	// defaultBatchMintingInterval is the default interval used to
	// determine when a set of pending assets should be flushed into a new
	// batch.
	defaultBatchMintingInterval = time.Minute * 10

	// defaultHashMailAddr is the default address we'll use to deliver
	// optionally deliver proofs for asynchronous sends.
	defaultHashMailAddr = "mailbox.terminal.lightning.today:443"

	// DatabaseBackendSqlite is the name of the SQLite database backend.
	DatabaseBackendSqlite = "sqlite"

	// DatabaseBackendPostgres is the name of the Postgres database backend.
	DatabaseBackendPostgres = "postgres"
)

var (
	// DefaultTaroDir is the default directory where Taro tries to find its
	// configuration file and store its data. This is a directory in the
	// user's application data, for example:
	//   C:\Users\<username>\AppData\Local\Taro on Windows
	//   ~/.taro on Linux
	//   ~/Library/Application Support/Taro on MacOS
	DefaultTaroDir = btcutil.AppDataDir("taro", false)

	// DefaultConfigFile is the default full path of taro's configuration
	// file.
	DefaultConfigFile = filepath.Join(DefaultTaroDir, defaultConfigFileName)

	defaultNetwork = "testnet"

	defaultDataDir = filepath.Join(DefaultTaroDir, defaultDataDirname)
	defaultLogDir  = filepath.Join(DefaultTaroDir, defaultLogDirname)

	defaultTLSCertPath = filepath.Join(DefaultTaroDir, defaultTLSCertFilename)
	defaultTLSKeyPath  = filepath.Join(DefaultTaroDir, defaultTLSKeyFilename)

	defaultSqliteDatabaseFileName = "taro.db"

	// defaultLndMacaroon is the default macaroon file we use if the old,
	// deprecated --lnd.macaroondir config option is used.
	defaultLndMacaroon = "admin.macaroon"

	// defaultLndDir is the default location where we look for lnd's tls and
	// macaroon files.
	defaultLndDir = btcutil.AppDataDir("lnd", false)

	// defaultLndMacaroonPath is the default location where we look for a
	// macaroon to use when connecting to lnd.
	defaultLndMacaroonPath = filepath.Join(
		defaultLndDir, "data", "chain", "bitcoin", defaultNetwork,
		defaultLndMacaroon,
	)

	// defaultSqliteDatabasePath is the default path under which we store
	// the SQLite database file.
	defaultSqliteDatabasePath = filepath.Join(
		defaultDataDir, defaultNetwork, defaultSqliteDatabaseFileName,
	)

	// minimalCompatibleVersion is the minimum version and build tags
	// required in lnd to run pool.
	minimalCompatibleVersion = &verrpc.Version{
		AppMajor: 0,
		AppMinor: 14,
		AppPatch: 0,

		// We don't actually require the invoicesrpc calls. But if we
		// try to use lndclient on an lnd that doesn't have it enabled,
		// the library will try to load the invoices.macaroon anyway and
		// fail. So until that bug is fixed in lndclient, we require the
		// build tag to be active.
		BuildTags: []string{},
	}
)

// ChainConfig houses the configuration options that govern which chain/network
// we operate on.
type ChainConfig struct {
	Network string `long:"network" description:"network to run on" choice:"regtest" choice:"testnet" choice:"simnet"`

	SigNetChallenge string `long:"signetchallenge" description:"Connect to a custom signet network defined by this challenge instead of using the global default signet test network -- Can be specified multiple times"`
}

// RpcConfig houses the set of config options that affect how clients connect
// to the main RPC server.
type RpcConfig struct {
	RawRPCListeners  []string `long:"rpclisten" description:"Add an interface/port/socket to listen for RPC connections"`
	RawRESTListeners []string `long:"restlisten" description:"Add an interface/port/socket to listen for REST connections"`

	TLSCertPath        string        `long:"tlscertpath" description:"Path to write the TLS certificate for tarod's RPC and REST services"`
	TLSKeyPath         string        `long:"tlskeypath" description:"Path to write the TLS private key for tarod's RPC and REST services"`
	TLSExtraIPs        []string      `long:"tlsextraip" description:"Adds an extra ip to the generated certificate"`
	TLSExtraDomains    []string      `long:"tlsextradomain" description:"Adds an extra domain to the generated certificate"`
	TLSAutoRefresh     bool          `long:"tlsautorefresh" description:"Re-generate TLS certificate and key if the IPs or domains are changed"`
	TLSDisableAutofill bool          `long:"tlsdisableautofill" description:"Do not include the interface IPs or the system hostname in TLS certificate, use first --tlsextradomain as Common Name instead, if set"`
	TLSCertDuration    time.Duration `long:"tlscertduration" description:"The duration for which the auto-generated TLS certificate will be valid for"`

	DisableRest    bool          `long:"norest" description:"Disable REST API"`
	DisableRestTLS bool          `long:"no-rest-tls" description:"Disable TLS for REST connections"`
	WSPingInterval time.Duration `long:"ws-ping-interval" description:"The ping interval for REST based WebSocket connections, set to 0 to disable sending ping messages from the server side"`
	WSPongWait     time.Duration `long:"ws-pong-wait" description:"The time we wait for a pong response message on REST based WebSocket connections before the connection is closed as inactive"`

	MacaroonPath string `long:"macaroonpath" description:"Path to write the admin macaroon for taro's RPC and REST services if it doesn't exist"`
	NoMacaroons  bool   `long:"no-macaroons" description:"Disable macaroon authentication, can only be used if server is not listening on a public interface."`

	RestCORS []string `long:"restcors" description:"Add an ip:port/hostname to allow cross origin access from. To allow all origins, set as \"*\"."`
}

// LndConfig is the main config we'll use to connect to the lnd node that backs
// up tarod.
type LndConfig struct {
	Host string `long:"host" description:"lnd instance rpc address"`

	// MacaroonDir is the directory that contains all the macaroon files
	// required for the remote connection.
	MacaroonDir string `long:"macaroondir" description:"DEPRECATED: Use macaroonpath."`

	// MacaroonPath is the path to the single macaroon that should be used
	// instead of needing to specify the macaroon directory that contains
	// all of lnd's macaroons. The specified macaroon MUST have all
	// permissions that all the subservers use, otherwise permission errors
	// will occur.
	MacaroonPath string `long:"macaroonpath" description:"The full path to the single macaroon to use, either the admin.macaroon or a custom baked one. Cannot be specified at the same time as macaroondir. A custom macaroon must contain ALL permissions required for all subservers to work, otherwise permission errors will occur."`

	TLSPath string `long:"tlspath" description:"Path to lnd tls certificate"`
}

// Config is the main config for the tarod cli command.
type Config struct {
	ShowVersion bool `long:"version" description:"Display version information and exit"`

	DebugLevel string `long:"debuglevel" description:"Logging level for all subsystems {trace, debug, info, warn, error, critical} -- You may also specify <global-level>,<subsystem>=<level>,<subsystem2>=<level>,... to set the log level for individual subsystems -- Use show to list available subsystems"`

	TaroDir    string `long:"tarodir" description:"The base directory that contains taro's data, logs, configuration file, etc."`
	ConfigFile string `long:"configfile" description:"Path to configuration file"`

<<<<<<< HEAD
	DataDir          string `long:"datadir" description:"The directory to store taro's data within"`
	LogDir           string `long:"logdir" description:"Directory to log output."`
	DatabaseFileName string `long:"dbfile" description:"The full path to the database"`
	MaxLogFiles      int    `long:"maxlogfiles" description:"Maximum logfiles to keep (0 for no rotation)"`
	MaxLogFileSize   int    `long:"maxlogfilesize" description:"Maximum logfile size in MB"`
=======
	DataDir        string `short:"b" long:"datadir" description:"The directory to store taro's data within"`
	LogDir         string `long:"logdir" description:"Directory to log output."`
	MaxLogFiles    int    `long:"maxlogfiles" description:"Maximum logfiles to keep (0 for no rotation)"`
	MaxLogFileSize int    `long:"maxlogfilesize" description:"Maximum logfile size in MB"`
>>>>>>> 997ca918

	CPUProfile string `long:"cpuprofile" description:"Write CPU profile to the specified file"`
	Profile    string `long:"profile" description:"Enable HTTP profiling on either a port or host:port"`

	BatchMintingInterval time.Duration `long:"batch-minting-interval" description:"A duration (1m, 2h, etc) that governs how frequently pending assets are gather into a batch to be minted."`

	HashMailAddr string `long:"hashmailaddr" description:"The full host:port that should be used to optionally deliver proofs files for asynchronous sends"`

	ChainConf *ChainConfig
	RpcConf   *RpcConfig

	Lnd *LndConfig `group:"lnd" namespace:"lnd"`

	DatabaseBackend string                 `long:"databasebackend" description:"The database backend to use for storing all asset related data." choice:"sqlite" choice:"postgres"`
	Sqlite          *tarodb.SqliteConfig   `group:"sqlite" namespace:"sqlite"`
	Postgres        *tarodb.PostgresConfig `group:"postgres" namespace:"postgres"`

	// LogWriter is the root logger that all of the daemon's subloggers are
	// hooked up to.
	LogWriter *build.RotatingLogWriter

	// networkDir is the path to the directory of the currently active
	// network. This path will hold the files related to each different
	// network.
	networkDir string

	// ActiveNetParams contains parameters of the target chain.
	ActiveNetParams chaincfg.Params

	rpcListeners  []net.Addr
	restListeners []net.Addr

	net tor.Net
}

// DefaultConfig returns all default values for the Config struct.
func DefaultConfig() Config {
	return Config{
		TaroDir:        DefaultTaroDir,
		ConfigFile:     DefaultConfigFile,
		DataDir:        defaultDataDir,
		DebugLevel:     defaultLogLevel,
		LogDir:         defaultLogDir,
		MaxLogFiles:    defaultMaxLogFiles,
		MaxLogFileSize: defaultMaxLogFileSize,
		net:            &tor.ClearNet{},
		RpcConf: &RpcConfig{
			TLSCertPath:     defaultTLSCertPath,
			TLSKeyPath:      defaultTLSKeyPath,
			TLSCertDuration: defaultTLSCertDuration,
			WSPingInterval:  lnrpc.DefaultPingInterval,
			WSPongWait:      lnrpc.DefaultPongWait,
		},
		ChainConf: &ChainConfig{
			Network: defaultNetwork,
		},
		Lnd: &LndConfig{
			Host:         "localhost:10009",
			MacaroonPath: defaultLndMacaroonPath,
		},
		DatabaseBackend: DatabaseBackendSqlite,
		Sqlite: &tarodb.SqliteConfig{
			DatabaseFileName: defaultSqliteDatabasePath,
		},
		Postgres: &tarodb.PostgresConfig{
			Host:               "localhost",
			Port:               5432,
			MaxOpenConnections: 10,
		},
		LogWriter:            build.NewRotatingLogWriter(),
		BatchMintingInterval: defaultBatchMintingInterval,
		HashMailAddr:         defaultHashMailAddr,
	}
}

// LoadConfig initializes and parses the config using a config file and command
// line options.
//
// The configuration proceeds as follows:
//  1. Start with a default config with sane settings
//  2. Pre-parse the command line to check for an alternative config file
//  3. Load configuration file overwriting defaults with any specified options
//  4. Parse CLI options and overwrite/add any specified options
func LoadConfig(interceptor signal.Interceptor) (*Config, btclog.Logger, error) {
	// Pre-parse the command line options to pick up an alternative config
	// file.
	preCfg := DefaultConfig()
	if _, err := flags.Parse(&preCfg); err != nil {
		return nil, nil, err
	}

	// Show the version and exit if the version flag was specified.
	appName := filepath.Base(os.Args[0])
	appName = strings.TrimSuffix(appName, filepath.Ext(appName))
	usageMessage := fmt.Sprintf("Use %s -h to show usage", appName)
	if preCfg.ShowVersion {
		fmt.Println(appName, "version", taro.Version(),
			"commit="+taro.Commit)
		os.Exit(0)
	}

	// If the config file path has not been modified by the user, then
	// we'll use the default config file path. However, if the user has
	// modified their taroddir, then we should assume they intend to use
	// the config file within it.
	configFileDir := CleanAndExpandPath(preCfg.TaroDir)
	configFilePath := CleanAndExpandPath(preCfg.ConfigFile)
	switch {
	// User specified --taroddir but no --configfile. Update the config
	// file path to the tarod config directory, but don't require it to
	// exist.
	case configFileDir != DefaultTaroDir &&
		configFilePath == DefaultConfigFile:

		configFilePath = filepath.Join(
			configFileDir, lncfg.DefaultConfigFilename,
		)

	// User did specify an explicit --configfile, so we check that it does
	// exist under that path to avoid surprises.
	case configFilePath != DefaultConfigFile:
		if !fileExists(configFilePath) {
			return nil, nil, fmt.Errorf("specified config file does "+
				"not exist in %s", configFilePath)
		}
	}

	// Next, load any additional configuration options from the file.
	var configFileError error
	cfg := preCfg
	fileParser := flags.NewParser(&cfg, flags.Default)
	err := flags.NewIniParser(fileParser).ParseFile(configFilePath)
	if err != nil {
		// If it's a parsing related error, then we'll return
		// immediately, otherwise we can proceed as possibly the config
		// file doesn't exist which is OK.
		if _, ok := err.(*flags.IniError); ok {
			return nil, nil, err
		}

		configFileError = err
	}

	// Finally, parse the remaining command line options again to ensure
	// they take precedence.
	flagParser := flags.NewParser(&cfg, flags.Default)
	if _, err := flagParser.Parse(); err != nil {
		return nil, nil, err
	}

	// Make sure everything we just loaded makes sense.
	cleanCfg, cfgLogger, err := ValidateConfig(cfg, interceptor)
	if usageErr, ok := err.(*usageError); ok {
		// The logging system might not yet be initialized, so we also
		// write to stderr to make sure the error appears somewhere.
		_, _ = fmt.Fprintln(os.Stderr, usageMessage)
		cfgLogger.Warnf("Incorrect usage: %v", usageMessage)

		// The log subsystem might not yet be initialized. But we still
		// try to log the error there since some packaging solutions
		// might only look at the log and not stdout/stderr.
		cfgLogger.Warnf("Error validating config: %v", usageErr.err)
	}
	if err != nil {
		// The log subsystem might not yet be initialized. But we still
		// try to log the error there since some packaging solutions
		// might only look at the log and not stdout/stderr.
		cfgLogger.Warnf("Error validating config: %v", err)

		return nil, nil, err
	}

	// Warn about missing config file only after all other configuration is
	// done. This prevents the warning on help messages and invalid
	// options.  Note this should go directly before the return.
	if configFileError != nil {
		cfgLogger.Warnf("%v", configFileError)
	}

	return cleanCfg, cfgLogger, nil
}

// usageError is an error type that signals a problem with the supplied flags.
type usageError struct {
	err error
}

// Error returns the error string.
//
// NOTE: This is part of the error interface.
func (u *usageError) Error() string {
	return u.err.Error()
}

// ValidateConfig check the given configuration to be sane. This makes sure no
// illegal values or combination of values are set. All file system paths are
// normalized. The cleaned up config is returned on success.
func ValidateConfig(cfg Config, interceptor signal.Interceptor) (*Config,
	btclog.Logger, error) {

	// If the provided tarod directory is not the default, we'll modify the
	// path to all of the files and directories that will live within it.
	taroDir := CleanAndExpandPath(cfg.TaroDir)
	if taroDir != DefaultTaroDir {
		cfg.DataDir = filepath.Join(taroDir, defaultDataDirname)
		cfg.RpcConf.TLSCertPath = filepath.Join(
			taroDir, defaultTLSCertFilename,
		)
		cfg.RpcConf.TLSKeyPath = filepath.Join(
			taroDir, defaultTLSKeyFilename,
		)
		cfg.LogDir = filepath.Join(taroDir, defaultLogDirname)
	}

	funcName := "ValidateConfig"
	mkErr := func(format string, args ...interface{}) error {
		return fmt.Errorf(funcName+": "+format, args...)
	}
	makeDirectory := func(dir string) error {
		err := os.MkdirAll(dir, 0700)
		if err != nil {
			// Show a nicer error message if it's because a symlink
			// is linked to a directory that does not exist
			// (probably because it's not mounted).
			if e, ok := err.(*os.PathError); ok && os.IsExist(err) {
				link, lerr := os.Readlink(e.Path)
				if lerr == nil {
					str := "is symlink %s -> %s mounted?"
					err = fmt.Errorf(str, e.Path, link)
				}
			}

			str := "Failed to create tarod directory '%s': %v"
			return mkErr(str, dir, err)
		}

		return nil
	}

	// As soon as we're done parsing configuration options, ensure all
	// paths to directories and files are cleaned and expanded before
	// attempting to use them later on.
	cfg.DataDir = CleanAndExpandPath(cfg.DataDir)
	cfg.RpcConf.TLSCertPath = CleanAndExpandPath(cfg.RpcConf.TLSCertPath)
	cfg.RpcConf.TLSKeyPath = CleanAndExpandPath(cfg.RpcConf.TLSKeyPath)
	cfg.LogDir = CleanAndExpandPath(cfg.LogDir)
	cfg.RpcConf.MacaroonPath = CleanAndExpandPath(cfg.RpcConf.MacaroonPath)

	// Multiple networks can't be selected simultaneously.  Count number of
	// network flags passed; assign active network params
	// while we're at it.
	switch cfg.ChainConf.Network {
	case "mainnet":
		cfg.ActiveNetParams = chaincfg.MainNetParams
	case "testnet":
		cfg.ActiveNetParams = chaincfg.TestNet3Params
	case "regtest":
		cfg.ActiveNetParams = chaincfg.RegressionNetParams
	case "simnet":
		cfg.ActiveNetParams = chaincfg.SimNetParams
	case "signet":
		cfg.ActiveNetParams = chaincfg.SigNetParams

		// Let the user overwrite the default signet parameters.
		// The challenge defines the actual signet network to
		// join and the seed nodes are needed for network
		// discovery.
		sigNetChallenge := chaincfg.DefaultSignetChallenge
		sigNetSeeds := chaincfg.DefaultSignetDNSSeeds
		if cfg.ChainConf.SigNetChallenge != "" {
			challenge, err := hex.DecodeString(
				cfg.ChainConf.SigNetChallenge,
			)
			if err != nil {
				return nil, nil, mkErr("Invalid "+
					"signet challenge, hex decode "+
					"failed: %v", err)
			}
			sigNetChallenge = challenge
		}

		chainParams := chaincfg.CustomSignetParams(
			sigNetChallenge, sigNetSeeds,
		)
		cfg.ActiveNetParams = chainParams
	default:
		return nil, nil, mkErr(fmt.Sprintf("invalid network: %v",
			cfg.ChainConf.Network))
	}

	// Validate profile port or host:port.
	if cfg.Profile != "" {
		str := "%s: The profile port must be between 1024 and 65535"

		// Try to parse Profile as a host:port.
		_, hostPort, err := net.SplitHostPort(cfg.Profile)
		if err == nil {
			// Determine if the port is valid.
			profilePort, err := strconv.Atoi(hostPort)
			if err != nil || profilePort < 1024 || profilePort > 65535 {
				return nil, nil, &usageError{mkErr(str)}
			}
		} else {
			// Try to parse Profile as a port.
			profilePort, err := strconv.Atoi(cfg.Profile)
			if err != nil || profilePort < 1024 || profilePort > 65535 {
				return nil, nil, &usageError{mkErr(str)}
			}

			// Since the user just set a port, we will serve debugging
			// information over localhost.
			cfg.Profile = net.JoinHostPort("127.0.0.1", cfg.Profile)
		}
	}

	// We'll now construct the network directory which will be where we
	// store all the data specific to this chain/network.
	cfg.networkDir = filepath.Join(
		cfg.DataDir, lncfg.NormalizeNetwork(cfg.ActiveNetParams.Name),
	)

	// We'll also update the database file location as well, if it wasn't
	// set.
	if cfg.Sqlite.DatabaseFileName == defaultSqliteDatabasePath {
		cfg.Sqlite.DatabaseFileName = filepath.Join(
			cfg.networkDir, defaultSqliteDatabaseFileName,
		)
	}

	// If a custom macaroon directory wasn't specified and the data
	// directory has changed from the default path, then we'll also update
	// the path for the macaroons to be generated.
	if cfg.RpcConf.MacaroonPath == "" {
		cfg.RpcConf.MacaroonPath = filepath.Join(
			cfg.networkDir, defaultAdminMacFilename,
		)
	}

	// Make sure only one of the macaroon options is used.
	switch {
	case cfg.Lnd.MacaroonPath != defaultLndMacaroonPath &&
		cfg.Lnd.MacaroonDir != "":

		return nil, nil, fmt.Errorf("use --lnd.macaroonpath only")

	case cfg.Lnd.MacaroonDir != "":
		// With the new version of lndclient we can only specify a
		// single macaroon instead of all of them. If the old
		// macaroondir is used, we use the admin macaroon located in
		// that directory.
		cfg.Lnd.MacaroonPath = path.Join(
			lncfg.CleanAndExpandPath(cfg.Lnd.MacaroonDir),
			defaultLndMacaroon,
		)

	case cfg.Lnd.MacaroonPath != "":
		cfg.Lnd.MacaroonPath = lncfg.CleanAndExpandPath(
			cfg.Lnd.MacaroonPath,
		)

	default:
		return nil, nil, fmt.Errorf("must specify --lnd.macaroonpath")
	}

	// Adjust the default lnd macaroon path if only the network is
	// specified.
	if cfg.ChainConf.Network != defaultNetwork &&
		cfg.Lnd.MacaroonPath == defaultLndMacaroonPath {

		cfg.Lnd.MacaroonPath = path.Join(
			defaultLndDir, "data", "chain", "bitcoin",
			cfg.ChainConf.Network, defaultLndMacaroon,
		)
	}

	// Create the taro directory and all other sub-directories if they
	// don't already exist. This makes sure that directory trees are also
	// created for files that point to outside the taroddir.
	dirs := []string{
		taroDir, cfg.DataDir, cfg.networkDir,
		filepath.Dir(cfg.RpcConf.TLSCertPath),
		filepath.Dir(cfg.RpcConf.TLSKeyPath),
		filepath.Dir(cfg.RpcConf.MacaroonPath),
	}
	for _, dir := range dirs {
		if err := makeDirectory(dir); err != nil {
			return nil, nil, err
		}
	}

	// Append the network type to the log directory so it is "namespaced"
	// per network in the same fashion as the data directory.
	cfg.LogDir = filepath.Join(
		cfg.LogDir, lncfg.NormalizeNetwork(cfg.ActiveNetParams.Name),
	)

	// A log writer must be passed in, otherwise we can't function and would
	// run into a panic later on.
	if cfg.LogWriter == nil {
		return nil, nil, mkErr("log writer missing in config")
	}

	// Special show command to list supported subsystems and exit.
	if cfg.DebugLevel == "show" {
		fmt.Println("Supported subsystems",
			cfg.LogWriter.SupportedSubsystems())
		os.Exit(0)
	}

	// Initialize logging at the default logging level.
	taro.SetupLoggers(cfg.LogWriter, interceptor)
	err := cfg.LogWriter.InitLogRotator(
		filepath.Join(cfg.LogDir, defaultLogFilename),
		cfg.MaxLogFileSize, cfg.MaxLogFiles,
	)
	if err != nil {
		str := "log rotation setup failed: %v"
		return nil, nil, mkErr(str, err)
	}

	taroCfgLog := cfg.LogWriter.GenSubLogger("CONF", nil)

	// Parse, validate, and set debug log level(s).
	err = build.ParseAndSetDebugLevels(cfg.DebugLevel, cfg.LogWriter)
	if err != nil {
		str := "error parsing debug level: %v"
		return nil, nil, &usageError{mkErr(str, err)}
	}

	// At least one RPCListener is required. So listen on localhost per
	// default.
	if len(cfg.RpcConf.RawRPCListeners) == 0 {
		addr := fmt.Sprintf("localhost:%d", defaultRPCPort)
		cfg.RpcConf.RawRPCListeners = append(
			cfg.RpcConf.RawRPCListeners, addr,
		)
	}

	// Listen on localhost if no REST listeners were specified.
	if len(cfg.RpcConf.RawRESTListeners) == 0 {
		addr := fmt.Sprintf("localhost:%d", defaultRESTPort)
		cfg.RpcConf.RawRESTListeners = append(
			cfg.RpcConf.RawRESTListeners, addr,
		)
	}

	// Add default port to all RPC listener addresses if needed and remove
	// duplicate addresses.
	cfg.rpcListeners, err = lncfg.NormalizeAddresses(
		cfg.RpcConf.RawRPCListeners, strconv.Itoa(defaultRPCPort),
		cfg.net.ResolveTCPAddr,
	)
	if err != nil {
		return nil, nil, mkErr("error normalizing RPC listen addrs: %v", err)
	}

	// Add default port to all REST listener addresses if needed and remove
	// duplicate addresses.
	cfg.restListeners, err = lncfg.NormalizeAddresses(
		cfg.RpcConf.RawRESTListeners, strconv.Itoa(defaultRESTPort),
		cfg.net.ResolveTCPAddr,
	)
	if err != nil {
		return nil, nil, mkErr("error normalizing REST listen addrs: %v", err)
	}

	// For each of the RPC listeners (REST+gRPC), we'll ensure that users
	// have specified a safe combo for authentication. If not, we'll bail
	// out with an error. Since we don't allow disabling TLS for gRPC
	// connections we pass in tlsActive=true.
	err = lncfg.EnforceSafeAuthentication(
		cfg.rpcListeners, !cfg.RpcConf.NoMacaroons, true,
	)
	if err != nil {
		return nil, nil, mkErr("error enforcing safe authentication on "+
			"RPC ports: %v", err)
	}

	if cfg.RpcConf.DisableRest {
		taroCfgLog.Infof("REST API is disabled!")
		cfg.restListeners = nil
	} else {
		err = lncfg.EnforceSafeAuthentication(
			cfg.restListeners, !cfg.RpcConf.NoMacaroons,
			!cfg.RpcConf.DisableRestTLS,
		)
		if err != nil {
			return nil, nil, mkErr("error enforcing safe "+
				"authentication on REST ports: %v", err)
		}
	}

	// All good, return the sanitized result.
	return &cfg, taroCfgLog, nil
}

// getTLSConfig returns a TLS configuration for the gRPC server and credentials
// and a proxy destination for the REST reverse proxy.
func getTLSConfig(cfg *Config,
	cfgLogger btclog.Logger) ([]grpc.ServerOption, []grpc.DialOption,
	func(net.Addr) (net.Listener, error), error) {

	// Ensure we create TLS key and certificate if they don't exist.
	if !fileExists(cfg.RpcConf.TLSCertPath) &&
		!fileExists(cfg.RpcConf.TLSKeyPath) {

		cfgLogger.Infof("Generating TLS certificates...")
		err := cert.GenCertPair(
			"taro autogenerated cert", cfg.RpcConf.TLSCertPath,
			cfg.RpcConf.TLSKeyPath, cfg.RpcConf.TLSExtraIPs,
			cfg.RpcConf.TLSExtraDomains,
			cfg.RpcConf.TLSDisableAutofill,
			cfg.RpcConf.TLSCertDuration,
		)
		if err != nil {
			return nil, nil, nil, err
		}
		cfgLogger.Infof("Done generating TLS certificates")
	}

	certData, parsedCert, err := cert.LoadCert(
		cfg.RpcConf.TLSCertPath, cfg.RpcConf.TLSKeyPath,
	)
	if err != nil {
		return nil, nil, nil, err
	}

	// We check whether the certificate we have on disk match the IPs and
	// domains specified by the config. If the extra IPs or domains have
	// changed from when the certificate was created, we will refresh the
	// certificate if auto refresh is active.
	refresh := false
	if cfg.RpcConf.TLSAutoRefresh {
		refresh, err = cert.IsOutdated(
			parsedCert, cfg.RpcConf.TLSExtraIPs,
			cfg.RpcConf.TLSExtraDomains,
			cfg.RpcConf.TLSDisableAutofill,
		)
		if err != nil {
			return nil, nil, nil, err
		}
	}

	// If the certificate expired or it was outdated, delete it and the TLS
	// key and generate a new pair.
	if time.Now().After(parsedCert.NotAfter) || refresh {
		cfgLogger.Info("TLS certificate is expired or outdated, " +
			"generating a new one")

		err := os.Remove(cfg.RpcConf.TLSCertPath)
		if err != nil {
			return nil, nil, nil, err
		}

		err = os.Remove(cfg.RpcConf.TLSKeyPath)
		if err != nil {
			return nil, nil, nil, err
		}

		cfgLogger.Infof("Renewing TLS certificates...")
		err = cert.GenCertPair(
			"taro autogenerated cert", cfg.RpcConf.TLSCertPath,
			cfg.RpcConf.TLSKeyPath, cfg.RpcConf.TLSExtraIPs,
			cfg.RpcConf.TLSExtraDomains,
			cfg.RpcConf.TLSDisableAutofill,
			cfg.RpcConf.TLSCertDuration,
		)
		if err != nil {
			return nil, nil, nil, err
		}
		cfgLogger.Infof("Done renewing TLS certificates")

		// Reload the certificate data.
		certData, _, err = cert.LoadCert(
			cfg.RpcConf.TLSCertPath, cfg.RpcConf.TLSKeyPath,
		)
		if err != nil {
			return nil, nil, nil, err
		}
	}

	tlsCfg := cert.TLSConfFromCert(certData)

	restCreds, err := credentials.NewClientTLSFromFile(
		cfg.RpcConf.TLSCertPath, "",
	)
	if err != nil {
		return nil, nil, nil, err
	}

	serverCreds := credentials.NewTLS(tlsCfg)
	serverOpts := []grpc.ServerOption{grpc.Creds(serverCreds)}

	// For our REST dial options, we'll still use TLS, but also increase
	// the max message size that we'll decode to allow clients to hit
	// endpoints which return more data such as the DescribeGraph call.
	// We set this to 200MiB atm. Should be the same value as maxMsgRecvSize
	// in cmd/tarocli/main.go.
	restDialOpts := []grpc.DialOption{
		grpc.WithTransportCredentials(restCreds),
		grpc.WithDefaultCallOptions(
			grpc.MaxCallRecvMsgSize(lnrpc.MaxGrpcMsgSize),
		),
	}

	// Return a function closure that can be used to listen on a given
	// address with the current TLS config.
	restListen := func(addr net.Addr) (net.Listener, error) {
		// For restListen we will call ListenOnAddress if TLS is
		// disabled.
		if cfg.RpcConf.DisableRestTLS {
			return lncfg.ListenOnAddress(addr)
		}

		return lncfg.TLSListenOnAddress(addr, tlsCfg)
	}

	return serverOpts, restDialOpts, restListen, nil
}

// fileExists reports whether the named file or directory exists.
// This function is taken from https://github.com/btcsuite/btcd
func fileExists(name string) bool {
	if _, err := os.Stat(name); err != nil {
		if os.IsNotExist(err) {
			return false
		}
	}
	return true
}

// CleanAndExpandPath expands environment variables and leading ~ in the
// passed path, cleans the result, and returns it.
// This function is taken from https://github.com/btcsuite/btcd
func CleanAndExpandPath(path string) string {
	if path == "" {
		return ""
	}

	// Expand initial ~ to OS specific home directory.
	if strings.HasPrefix(path, "~") {
		var homeDir string
		u, err := user.Current()
		if err == nil {
			homeDir = u.HomeDir
		} else {
			homeDir = os.Getenv("HOME")
		}

		path = strings.Replace(path, "~", homeDir, 1)
	}

	// NOTE: The os.ExpandEnv doesn't work with Windows-style %VARIABLE%,
	// but the variables can still be expanded via POSIX-style $VARIABLE.
	return filepath.Clean(os.ExpandEnv(path))
}

// getLnd returns an instance of the lnd services proxy.
func getLnd(network string, cfg *LndConfig,
	interceptor signal.Interceptor) (*lndclient.GrpcLndServices, error) {

	// We'll want to wait for lnd to be fully synced to its chain backend.
	// The call to NewLndServices will block until the sync is completed.
	// But we still want to be able to shutdown the daemon if the user
	// decides to not wait. For that we can pass down a context that we
	// cancel on shutdown.
	ctxc, cancel := context.WithCancel(context.Background())
	defer cancel()

	// Make sure the context is canceled if the user requests shutdown.
	go func() {
		select {
		// Client requests shutdown, cancel the wait.
		case <-interceptor.ShutdownChannel():
			cancel()

		// The check was completed and the above defer canceled the
		// context. We can just exit the goroutine, nothing more to do.
		case <-ctxc.Done():
		}
	}()

	return lndclient.NewLndServices(&lndclient.LndServicesConfig{
		LndAddress:            cfg.Host,
		Network:               lndclient.Network(network),
		CustomMacaroonPath:    cfg.MacaroonPath,
		TLSPath:               cfg.TLSPath,
		CheckVersion:          minimalCompatibleVersion,
		BlockUntilChainSynced: true,
		BlockUntilUnlocked:    true,
		CallerCtx:             ctxc,
	})
}<|MERGE_RESOLUTION|>--- conflicted
+++ resolved
@@ -189,18 +189,10 @@
 	TaroDir    string `long:"tarodir" description:"The base directory that contains taro's data, logs, configuration file, etc."`
 	ConfigFile string `long:"configfile" description:"Path to configuration file"`
 
-<<<<<<< HEAD
-	DataDir          string `long:"datadir" description:"The directory to store taro's data within"`
-	LogDir           string `long:"logdir" description:"Directory to log output."`
-	DatabaseFileName string `long:"dbfile" description:"The full path to the database"`
-	MaxLogFiles      int    `long:"maxlogfiles" description:"Maximum logfiles to keep (0 for no rotation)"`
-	MaxLogFileSize   int    `long:"maxlogfilesize" description:"Maximum logfile size in MB"`
-=======
-	DataDir        string `short:"b" long:"datadir" description:"The directory to store taro's data within"`
+	DataDir        string `long:"datadir" description:"The directory to store taro's data within"`
 	LogDir         string `long:"logdir" description:"Directory to log output."`
 	MaxLogFiles    int    `long:"maxlogfiles" description:"Maximum logfiles to keep (0 for no rotation)"`
 	MaxLogFileSize int    `long:"maxlogfilesize" description:"Maximum logfile size in MB"`
->>>>>>> 997ca918
 
 	CPUProfile string `long:"cpuprofile" description:"Write CPU profile to the specified file"`
 	Profile    string `long:"profile" description:"Enable HTTP profiling on either a port or host:port"`
